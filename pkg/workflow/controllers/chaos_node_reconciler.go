--- conflicted
+++ resolved
@@ -196,10 +196,7 @@
 	}))
 	meta.SetLabels(map[string]string{
 		v1alpha1.LabelControlledBy: node.Name,
-<<<<<<< HEAD
-=======
 		v1alpha1.LabelWorkflow:     node.Spec.WorkflowName,
->>>>>>> d419ffee
 	})
 
 	err = it.kubeClient.Create(ctx, chaosObject)
